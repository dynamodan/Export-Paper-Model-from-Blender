--- conflicted
+++ resolved
@@ -25,28 +25,20 @@
 # choose edge's main pair of faces intelligently
 # split islands bigger than selected page size
 # UI elements to set line thickness and page size conveniently
-<<<<<<< HEAD
 # use mathutils.geometry.box_pack_2d
-=======
 # sanitize the constructors so that they don't edit their parent object
 # apply island rotation and position before exporting, to simplify things
 # s/verts/vertices/g
 # SVG object doesn't need a 'pure_net' argument in constructor
 # maybe Island would do with a list of points as well, set of vertices makes things more complicated
 # why does UVVertex copy its position in constructor?
->>>>>>> 8a39d64d
 
 bl_info = {
 	"name": "Export Paper Model",
 	"author": "Addam Dominec",
 	"version": (0, 8),
-<<<<<<< HEAD
 	"blender": (2, 6, 6),
-	"api": 53847,
-=======
-	"blender": (2, 6, 5),
-	"api": 54491,
->>>>>>> 8a39d64d
+	"api": 56177,
 	"location": "File > Export > Paper Model",
 	"warning": "",
 	"description": "Export printable net of the active mesh",
@@ -352,7 +344,7 @@
 			if edge.is_cut() and len(edge.uvedges) >= 2:
 				global_numbering += 1
 				index = str(global_numbering)
-				if ('6' in name or '9' in name) and set(name) <= {'6','8','9','0'}:
+				if ('6' in index or '9' in index) and set(index) <= {'6','8','9','0'}:
 					# if index consists of the digits 6, 8, 9, 0 only and contains 6 or 9, make it distinguishable
 					index += "."
 				for uvedge in edge.uvedges:
